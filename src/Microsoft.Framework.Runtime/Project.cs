--- conflicted
+++ resolved
@@ -66,13 +66,12 @@
 
         public SemanticVersion Version { get; private set; }
 
-<<<<<<< HEAD
         // Temporary while old and new runtime are separate
         string ICompilationProject.Version { get { return Version?.ToString(); } }
-=======
+        string ICompilationProject.AssemblyFileVersion { get { return AssemblyFileVersion?.ToString(); } }
+
         public Version AssemblyFileVersion { get; private set; }
 
->>>>>>> fc65be28
         public IList<LibraryDependency> Dependencies { get; private set; }
 
         public CompilerServices CompilerServices { get; private set; }
