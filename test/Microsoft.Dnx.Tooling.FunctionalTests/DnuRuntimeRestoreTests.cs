﻿// Copyright (c) .NET Foundation. All rights reserved.
// Licensed under the Apache License, Version 2.0. See License.txt in the project root for license information.

using System;
using System.Collections.Generic;
using System.IO;
using System.Linq;
using System.Runtime.Versioning;
using Microsoft.AspNet.Testing.xunit;
using Microsoft.Dnx.CommonTestUtils;
using Microsoft.Dnx.Runtime;
using Microsoft.Dnx.Runtime.Infrastructure;
using Newtonsoft.Json.Linq;
using NuGet;
using Xunit;

namespace Microsoft.Dnx.Tooling.FunctionalTests
{
    public class DnuRuntimeRestoreTests
    {
        private readonly IApplicationEnvironment _appEnv;
        private static readonly FrameworkName Dnx451 = VersionUtility.ParseFrameworkName("dnx451");

        public DnuRuntimeRestoreTests()
        {
            _appEnv = (IApplicationEnvironment)CallContextServiceLocator.Locator.ServiceProvider.GetService(typeof(IApplicationEnvironment));
        }

        public static IEnumerable<object[]> RuntimeComponents
        {
            get
            {
                return TestUtils.GetRuntimeComponentsCombinations();
            }
        }

        [Theory]
        [MemberData(nameof(RuntimeComponents))]
        public void DnuRestore_GeneratesDefaultRuntimeTargets(string flavor, string os, string architecture)
        {
            // TODO(anurse): Maybe this could be a condition? This is the only place we need it right now so it
            // didn't seem worth the refactor.
<<<<<<< HEAD
            if(RuntimeEnvironmentHelper.RuntimeEnvironment.OperatingSystem.Equals("Darwin"))
            {
                var ver = Version.Parse(RuntimeEnvironmentHelper.RuntimeEnvironment.OperatingSystemVersion);
                if(ver < new Version(10, 10))
=======
            if (RuntimeEnvironmentHelper.RuntimeEnvironment.OperatingSystem.Equals("Darwin"))
            {
                var ver = Version.Parse(RuntimeEnvironmentHelper.RuntimeEnvironment.OperatingSystemVersion);
                if (ver < new Version(10, 10))
>>>>>>> 49c92ced
                {
                    // Not supported on this!
                    return;
                }
            }

            var runtimeHomeDir = TestUtils.GetRuntimeHomeDir(flavor, os, architecture);

            LockFile lockFile;
            using (var testDir = new DisposableDir())
            {
                var misc = TestUtils.GetMiscProjectsFolder();
                DirTree.CreateFromDirectory(Path.Combine(misc, "RuntimeRestore", "TestProject"))
                    .WriteTo(testDir);

                // Clean up the lock file if it ended up there during the copy
                var lockFilePath = Path.Combine(testDir, "project.lock.json");
                if (File.Exists(lockFilePath))
                {
                    File.Delete(lockFilePath);
                }

                // Restore the project!
                var source = Path.Combine(misc, "RuntimeRestore", "RuntimeRestoreTestPackage", "feed");
                DnuTestUtils.ExecDnu(runtimeHomeDir, "restore", $"--source {source}", workingDir: testDir);

                // Check the lock file
                lockFile = (new LockFileFormat()).Read(Path.Combine(testDir, "project.lock.json"));
            }

            // We can use the runtime environment to determine the expected RIDs because by default it only uses the current OSes RIDs
            if (RuntimeEnvironmentHelper.IsWindows)
            {
                AssertLockFileTarget(lockFile, "win7-x86", "win7-x86");
                AssertLockFileTarget(lockFile, "win7-x64", "win7-x64");
            }
            else
            {
                var osName = RuntimeEnvironmentHelper.RuntimeEnvironment.GetDefaultRestoreRuntimes().First();
                osName = osName.Substring(0, osName.Length - 4); // Remove the -x86 suffix
                AssertLockFileTarget(lockFile, osName + "-x86", assemblyRid: null); // There is no ubuntu/osx-x86 in the test package
                AssertLockFileTarget(lockFile, osName + "-x64", osName + "-x64");
            }
        }

        [Theory]
        [MemberData(nameof(RuntimeComponents))]
        public void DnuRestore_UsesProjectAndCommandLineProvidedRuntimes(string flavor, string os, string architecture)
        {
            var runtimeHomeDir = TestUtils.GetRuntimeHomeDir(flavor, os, architecture);

            LockFile lockFile;
            using (var testDir = new DisposableDir())
            {
                var misc = TestUtils.GetMiscProjectsFolder();
                DirTree.CreateFromDirectory(Path.Combine(misc, "RuntimeRestore", "TestProject"))
                    .WriteTo(testDir);

                // Clean up the lock file if it ended up there during the copy
                var lockFilePath = Path.Combine(testDir, "project.lock.json");
                if (File.Exists(lockFilePath))
                {
                    File.Delete(lockFilePath);
                }

                // Modify the project
                AddRuntimeToProject(testDir, "win10-x86");

                // Restore the project!
                var source = Path.Combine(misc, "RuntimeRestore", "RuntimeRestoreTestPackage", "feed");
                DnuTestUtils.ExecDnu(runtimeHomeDir, "restore", $"--source {source} --runtime ubuntu.14.04-x64 --runtime osx.10.10-x64", workingDir: testDir);

                // Check the lock file
                lockFile = (new LockFileFormat()).Read(Path.Combine(testDir, "project.lock.json"));
            }

            AssertLockFileTarget(lockFile, "win10-x86", "win8-x86");
            AssertLockFileTarget(lockFile, "osx.10.10-x64", "osx.10.10-x64");
            AssertLockFileTarget(lockFile, "ubuntu.14.04-x64", "ubuntu.14.04-x64");
        }

        [Theory]
        [MemberData(nameof(RuntimeComponents))]
        public void DnuRestore_DoesFallback(string flavor, string os, string architecture)
        {
            var runtimeHomeDir = TestUtils.GetRuntimeHomeDir(flavor, os, architecture);

            LockFile lockFile;
            using (var testDir = new DisposableDir())
            {
                var misc = TestUtils.GetMiscProjectsFolder();
                DirTree.CreateFromDirectory(Path.Combine(misc, "RuntimeRestore", "TestProject"))
                    .WriteTo(testDir);

                // Clean up the lock file if it ended up there during the copy
                var lockFilePath = Path.Combine(testDir, "project.lock.json");
                if (File.Exists(lockFilePath))
                {
                    File.Delete(lockFilePath);
                }

                // Restore the project!
                var source = Path.Combine(misc, "RuntimeRestore", "RuntimeRestoreTestPackage", "feed");
                DnuTestUtils.ExecDnu(runtimeHomeDir, "restore", $"--source {source} --runtime win10-x64 --runtime win10-x86 --runtime ubuntu.14.04-x86", workingDir: testDir);

                // Check the lock file
                lockFile = (new LockFileFormat()).Read(Path.Combine(testDir, "project.lock.json"));
            }

            AssertLockFileTarget(lockFile, "win10-x64", "win7-x64");
            AssertLockFileTarget(lockFile, "win10-x86", "win8-x86");
            AssertLockFileTarget(lockFile, "ubuntu.14.04-x86", assemblyRid: null);
        }

        private void AddRuntimeToProject(string projectRoot, string rid)
        {
            var projectFile = Path.Combine(projectRoot, "project.json");
            var json = JObject.Parse(File.ReadAllText(projectFile));
            json["runtimes"] = new JObject(new JProperty(rid, new JObject()));
            File.WriteAllText(projectFile, json.ToString());
        }

        private void AssertLockFileTarget(LockFile lockFile, string searchRid, string assemblyRid)
        {
            var target = lockFile.Targets.SingleOrDefault(t => t.TargetFramework == Dnx451 && string.Equals(t.RuntimeIdentifier, searchRid, StringComparison.Ordinal));
            Assert.NotNull(target);
            var library = target.Libraries.SingleOrDefault(l => l.Name.Equals("RuntimeRestoreTest"));
            Assert.NotNull(library);

            if (string.IsNullOrEmpty(assemblyRid))
            {
                AssertLockFileItemPath("lib/dnx451/RuntimeRestoreTest.dll", library.CompileTimeAssemblies.Single());
                AssertLockFileItemPath("lib/dnx451/RuntimeRestoreTest.dll", library.RuntimeAssemblies.Single());
            }
            else
            {
                AssertLockFileItemPath($"runtimes/{assemblyRid}/lib/dnx451/RuntimeRestoreTest.dll", library.CompileTimeAssemblies.Single());
                AssertLockFileItemPath($"runtimes/{assemblyRid}/lib/dnx451/RuntimeRestoreTest.dll", library.RuntimeAssemblies.Single());
            }
        }

        private void AssertLockFileItemPath(string path, LockFileItem item)
        {
            Assert.NotNull(item);
            Assert.Equal(path, PathUtility.GetPathWithForwardSlashes(item.Path));
        }
    }
}<|MERGE_RESOLUTION|>--- conflicted
+++ resolved
@@ -40,17 +40,10 @@
         {
             // TODO(anurse): Maybe this could be a condition? This is the only place we need it right now so it
             // didn't seem worth the refactor.
-<<<<<<< HEAD
-            if(RuntimeEnvironmentHelper.RuntimeEnvironment.OperatingSystem.Equals("Darwin"))
-            {
-                var ver = Version.Parse(RuntimeEnvironmentHelper.RuntimeEnvironment.OperatingSystemVersion);
-                if(ver < new Version(10, 10))
-=======
             if (RuntimeEnvironmentHelper.RuntimeEnvironment.OperatingSystem.Equals("Darwin"))
             {
                 var ver = Version.Parse(RuntimeEnvironmentHelper.RuntimeEnvironment.OperatingSystemVersion);
                 if (ver < new Version(10, 10))
->>>>>>> 49c92ced
                 {
                     // Not supported on this!
                     return;
